--- conflicted
+++ resolved
@@ -3,18 +3,10 @@
 from __future__ import annotations
 
 import asyncio
-<<<<<<< HEAD
-from collections.abc import Iterable
-from pathlib import Path
-from urllib.parse import urlparse
-=======
-import warnings
-from collections.abc import AsyncIterable, Iterable
-from functools import partial
+from collections.abc import AsyncIterable, Iterable, TypedDict
 from pathlib import Path
 from typing import TYPE_CHECKING
 from urllib.parse import unquote, urlparse
->>>>>>> 88533f1b
 
 import choreographer as choreo
 import logistro
@@ -26,165 +18,60 @@
 from ._kaleido_tab import _KaleidoTab
 from ._page_generator import PageGenerator
 
+_logger = logistro.getLogger(__name__)
+
+# Show a warning if the installed Plotly version
+# is incompatible with this version of Kaleido
+_utils.warn_incompatible_plotly()
+
 if TYPE_CHECKING:
     from types import TracebackType
-    from typing import Any, Callable, Coroutine
+    from typing import Any, Union
+
+    from typing_extension import NotRequired, Required
 
     from . import _fig_tools
 
-_logger = logistro.getLogger(__name__)
-
-# Show a warning if the installed Plotly version
-# is incompatible with this version of Kaleido
-<<<<<<< HEAD
-_utils.warn_incompatible_plotly()
+    AnyIterable = Union[Iterable, AsyncIterable]  # not runtime
 
 
 class Kaleido(choreo.Browser):
-    _tabs_ready: asyncio.Queue[_KaleidoTab]
+    tabs_ready: asyncio.Queue[_KaleidoTab]
     _tab_requeue_tasks: set[asyncio.Task]
     _main_render_coroutines: set[asyncio.Task]
     # technically Tasks, user sees coroutines
-=======
-warn_incompatible_plotly()
-
-
-def _make_printer(name: str) -> Callable[[Any], Coroutine[Any, Any, None]]:
-    """Create event printer for generic events. Helper function."""
-
-    async def print_all(response: Any) -> None:
-        _logger.debug2(f"{name}:{response}")
-
-    return print_all
-
-
-class Kaleido(choreo.Browser):
-    """
-    Kaleido manages a set of image processors.
-
-    It can be used as a context (`async with Kaleido(...)`), but can
-    also be used like:
-
-    ```
-    k = Kaleido(...)
-    k = await Kaleido.open()
-    ... # do stuff
-    k.close()
-    ```
-    """
-
-    tabs_ready: asyncio.Queue[_KaleidoTab]
-    """A queue of ready tabs."""
-    _background_render_tasks: set[asyncio.Task]
-    # not really render tasks
-    _main_tasks: set[asyncio.Task]
-
-    async def close(self) -> None:
-        """Close the browser."""
-        await super().close()
-        if self._tmp_dir:
-            self._tmp_dir.clean()
-        _logger.info("Cancelling tasks.")
-        for task in self._main_tasks:
-            if not task.done():
-                task.cancel()
-        for task in self._background_render_tasks:
-            if not task.done():
-                task.cancel()
-        _logger.info("Exiting Kaleido/Choreo")
-
-    async def __aexit__(
-        self,
-        exc_type: type[BaseException] | None,
-        exc_value: BaseException | None,
-        exc_tb: TracebackType | None,
-    ) -> bool | None:
-        """Close the browser."""
-        _logger.info("Waiting for all cleanups to finish.")
-        await asyncio.gather(*self._background_render_tasks, return_exceptions=True)
-        _logger.info("Exiting Kaleido")
-        return await super().__aexit__(exc_type, exc_value, exc_tb)
-
-    def __init__(  # noqa: D417, PLR0913 no args/kwargs in description
-        self,
-        *args: Any,
-        page_generator: None | PageGenerator | str | Path = None,
+
+    _total_tabs: int
+    _html_tmp_dir: None | TmpDirectory
+
+    ### KALEIDO LIFECYCLE FUNCTIONS ###
+
+    def __init__(  # noqa: PLR0913
+        self,
+        *args: Any,  # does choreographer take args?
         n: int = 1,
         timeout: int | None = 90,
-        width: int | None = None,  # deprecate
-        height: int | None = None,  # deprecate
+        page_generator: None | PageGenerator | str | Path = None,
+        plotlyjs: str | Path | None = None,
+        mathjax: str | Path | None = None,
         stepper: bool = False,
-        plotlyjs: str | None = None,
-        mathjax: str | None = None,
         **kwargs: Any,
     ) -> None:
-        """
-        Initialize Kaleido, a `choreo.Browser` wrapper adding kaleido functionality.
->>>>>>> 88533f1b
-
-    _total_tabs: int
-    _html_tmp_dir: None | TmpDirectory
-
-    ### KALEIDO LIFECYCLE FUNCTIONS ###
-
-<<<<<<< HEAD
-    def __init__(self, *args, **kwargs):
         self._tab_requeue_tasks = set()
         self._main_render_coroutines = set()
-        self._tabs_ready = asyncio.Queue(maxsize=0)
-=======
-        For argument `page`, if it is a string, it must be passed as a fully-qualified
-        URI, like `file://` or `https://`.
-        If it is a `Path`, `Path`'s `as_uri()` will be called.
-        If it is a string or path, its expected to be an HTML file, one will not
-        be generated.
-
-        Args:
-            n: the number of separate processes (windows, not seen) to use.
-            timeout: limit on any single render (default 90 seconds).
-            width: width of window (headless only)
-            height: height of window (headless only)
-            page: This can be a `kaleido.PageGenerator`, a `pathlib.Path`, or a string.
-
-        """
-        self._background_render_tasks = set()
-        self._main_tasks = set()
         self.tabs_ready = asyncio.Queue(maxsize=0)
->>>>>>> 88533f1b
         self._total_tabs = 0
         self._html_tmp_dir = None
 
-<<<<<<< HEAD
         # Kaleido Config
-        page = kwargs.pop("page_generator", None)
-        self._timeout = kwargs.pop("timeout", 90)
-        self._n = kwargs.pop("n", 1)
-        if self._n <= 0:
-            raise ValueError("Argument `n` must be greater than 0")
-        self._plotlyjs = kwargs.pop("plotlyjs", None)
-        self._mathjax = kwargs.pop("mathjax", None)
-
-        # Diagnostic
-        self._stepper = kwargs.pop("stepper", False)
-
-=======
         page = page_generator
         self._timeout = timeout
         self._n = n
-        self._height = height  # deprecate
-        self._width = width  # deprecate
         self._stepper = stepper
         self._plotlyjs = plotlyjs
         self._mathjax = mathjax
-        if not kwargs.get("headless", True) and (self._height or self._width):
-            warnings.warn(
-                "Height and Width can only be used if headless=True, "
-                "ignoring both sizes.",
-                stacklevel=1,
-            )
-            self._height = None
-            self._width = None
->>>>>>> 88533f1b
+
+        # Diagnostic
         _logger.debug(f"Timeout: {self._timeout}")
 
         try:
@@ -196,22 +83,6 @@
                 "or from Python, use either `kaleido.get_chrome()` "
                 "or `kaleido.get_chrome_sync()`.",
             ) from ChromeNotFoundError
-
-<<<<<<< HEAD
-        # not a lot of error detection here
-        if page and isinstance(page, str) and Path(page).is_file():
-            self._index = Path(page).as_uri()
-        elif page and isinstance(page, str) and page.startswith("file://"):
-            self._index = page
-        elif page and hasattr(page, "is_file") and page.is_file():
-            self._index = page.as_uri()
-        elif page and not hasattr(page, "generate_index"):
-            raise ValueError(
-                "`page_generator argument` must be None, an existing file or "
-                "an object with a generate_index function such as a "
-                "kaleido.PageGenerator().",
-            )
-=======
         # do this during open because it requires close
         self._saved_page_arg = page
 
@@ -232,55 +103,30 @@
                 self._index = page.as_uri()
             else:
                 raise FileNotFoundError(f"{page!s} does not exist.")
->>>>>>> 88533f1b
         else:
-            self._html_tmp_dir = TmpDirectory(sneak=self.is_isolated())
-            index = self._html_tmp_dir.path / "index.html"
+            self._tmp_dir = TmpDirectory(sneak=self.is_isolated())
+            index = self._tmp_dir.path / "index.html"
             self._index = index.as_uri()
             if not page:
                 page = PageGenerator(plotly=self._plotlyjs, mathjax=self._mathjax)
-<<<<<<< HEAD
-            with index.open("w") as f:
-                f.write(page.generate_index())
-
-        if not Path(urlparse(self._index).path).is_file():
-            raise FileNotFoundError(f"{page} not found.")
-
-    async def _conform_tabs(self, tabs) -> None:
-=======
             page.generate_index(index)
         await super().open()
 
     async def _conform_tabs(self, tabs: list[choreo.Tab] | None = None) -> None:
+        _logger.info(f"Conforming {len(tabs)} to {self._index}")
         if not tabs:
             tabs = list(self.tabs.values())
->>>>>>> 88533f1b
-        _logger.info(f"Conforming {len(tabs)} to {self._index}")
-
         for i, tab in enumerate(tabs):
             _logger.debug2(f"Subscribing * to tab: {tab}.")
             tab.subscribe("*", _utils.make_printer(f"tab-{i!s} event"))
 
         kaleido_tabs = [_KaleidoTab(tab, _stepper=self._stepper) for tab in tabs]
 
-<<<<<<< HEAD
         await asyncio.gather(*(tab.navigate(self._index) for tab in kaleido_tabs))
 
-        for tab in kaleido_tabs:
+        for ktab in kaleido_tabs:
             self._total_tabs += 1
-            await self._tabs_ready.put(tab)
-=======
-        # A little hard to read because we don't have TaskGroup in this version
-        tasks = [asyncio.create_task(tab.navigate(self._index)) for tab in kaleido_tabs]
-        _logger.info("Waiting on all navigates")
-        await asyncio.gather(*tasks)
-        _logger.info("All navigates done, putting them all in queue.")
-
-        for ktab in kaleido_tabs:
             await self.tabs_ready.put(ktab)
-        self._total_tabs = len(kaleido_tabs)
-        _logger.debug("Tabs fully navigated/enabled/ready")
->>>>>>> 88533f1b
 
     async def populate_targets(self) -> None:
         """
@@ -299,8 +145,10 @@
             *(self._create_kaleido_tab() for _ in range(needed_tabs)),
         )
 
-    async def close(self):
+    async def close(self) -> None:
         """Close the browser."""
+        await super().close()
+
         if self._html_tmp_dir:
             self._html_tmp_dir.clean()
 
@@ -314,9 +162,13 @@
                 task.cancel()
 
         _logger.info("Exiting Kaleido/Choreo.")
-        return await super().close()
-
-    async def __aexit__(self, exc_type, exc_value, exc_tb):
+
+    async def __aexit__(
+        self,
+        exc_type: type[BaseException] | None,
+        exc_value: BaseException | None,
+        exc_tb: TracebackType | None,
+    ) -> bool | None:
         """Close the browser."""
         _logger.info("Waiting for all cleanups to finish.")
 
@@ -336,18 +188,7 @@
         await self._conform_tabs([tab])
 
     async def _get_kaleido_tab(self) -> _KaleidoTab:
-<<<<<<< HEAD
-        _logger.info(f"Getting tab from queue (has {self._tabs_ready.qsize()})")
-=======
-        """
-        Retrieve an available tab from queue.
-
-        Returns:
-            A kaleido-tab from the queue.
-
-        """
         _logger.info(f"Getting tab from queue (has {self.tabs_ready.qsize()})")
->>>>>>> 88533f1b
         if not self._total_tabs:
             raise RuntimeError(
                 "Before generating a figure, you must await `k.open()`.",
@@ -356,18 +197,7 @@
         _logger.info(f"Got {tab.tab.target_id[:4]}")
         return tab
 
-<<<<<<< HEAD
-    async def _return_kaleido_tab(self, tab) -> None:
-=======
     async def _return_kaleido_tab(self, tab: _KaleidoTab) -> None:
-        """
-        Refresh tab and put it back into the available queue.
-
-        Args:
-            tab: the kaleido tab to return.
-
-        """
->>>>>>> 88533f1b
         _logger.info(f"Reloading tab {tab.tab.target_id[:4]} before return.")
         await tab.reload()
         _logger.info(
@@ -377,8 +207,14 @@
         await self.tabs_ready.put(tab)
         _logger.debug(f"{tab.tab.target_id[:4]} put back.")
 
-<<<<<<< HEAD
-    async def _create_render_task(self, tab, *args, **kwargs) -> asyncio.Task:
+    #### WE'RE HERE
+
+    async def _create_render_task(
+        self,
+        tab: _KaleidoTab,
+        *args: Any,
+        **kwargs: Any,
+    ) -> asyncio.Task:
         _logger.info(f"Posting a task for {args['full_path'].name}")
         t = asyncio.create_task(
             asyncio.wait_for(
@@ -389,107 +225,11 @@
                 self._timeout,
             ),
         )
-=======
-    def _clean_tab_return_task(
-        self,
-        main_task: asyncio.Task,
-        task: asyncio.Task,
-    ) -> None:
-        _logger.info("Cleaning out background tasks.")
-        self._background_render_tasks.remove(task)
-        e = task.exception()
-        if e:
-            _logger.error("Clean tab return task found exception", exc_info=e)
-            if not main_task.done():
-                main_task.cancel()
-            raise e
-
-    def _check_render_task(
-        self,
-        name: str,
-        tab: _KaleidoTab,
-        main_task: asyncio.Task,
-        error_log: None | list[ErrorEntry],
-        task: asyncio.Task,
-    ) -> None:
-        if task.cancelled():
-            _logger.info(f"Something cancelled {name}.")
-            if error_log:
-                error_log.append(
-                    ErrorEntry(name, asyncio.CancelledError, tab.javascript_log),
-                )
-        elif e := task.exception():
-            _logger.error(f"Render Task Error In {name}- ", exc_info=e)
-            if isinstance(e, (asyncio.TimeoutError, TimeoutError)) and error_log:
-                error_log.append(
-                    ErrorEntry(name, e, tab.javascript_log),
-                )
-            else:
-                _logger.error("Cancelling all.")
-                if not main_task.done():
-                    main_task.cancel()
-                raise e
-        _logger.info(f"Returning {name} tab after render.")
-        t = asyncio.create_task(self._return_kaleido_tab(tab))
-        self._background_render_tasks.add(t)
-        t.add_done_callback(partial(self._clean_tab_return_task, main_task))
-
-    async def _render_task(
-        self,
-        tab: _KaleidoTab,
-        args: Any,
-        error_log: None | list[ErrorEntry] = None,
-        profiler: None | list = None,
-    ):
-        _logger.info(f"Posting a task for {args['full_path'].name}")
-        if self._timeout:
-            try:
-                await asyncio.wait_for(
-                    tab._write_fig(  # noqa: SLF001 I don't want it documented, too complex for user
-                        **args,
-                        error_log=error_log,
-                        profiler=profiler,
-                    ),
-                    self._timeout,  # timeout can be None, no need for branches
-                )
-            except BaseException as e:
-                if error_log:
-                    error_log.append(
-                        ErrorEntry(
-                            args["full_path"].name,
-                            e,
-                            tab.javascript_log
-                            if hasattr(
-                                tab,
-                                "javascript_log",
-                            )
-                            else [],
-                        ),
-                    )
-                else:
-                    raise
-
-        else:
-            await tab._write_fig(  # noqa: SLF001 I don't want it documented, too complex for user
-                **args,
-                error_log=error_log,
-                profiler=profiler,
-            )
-        _logger.info(f"Posted task ending for {args['full_path'].name}")
-
-    async def calc_fig(
-        self,
-        fig: _fig_tools.Figurish,
-        path: str | Path | None = None,
-        opts: None | _fig_tools.LayoutOpts = None,
-        *,
-        topojson: str | None = None,
-    ):
-        """
-        Calculate the bytes for a figure.
->>>>>>> 88533f1b
-
-        # we just log any error but honestly it would be pretty fatal
+
+        # create_task_log_error is a create_task helper, set and forget
+        # to create a task and add a post-run action which checks for
+        # errors and logs them. this pattern is the best i've found
+        # but somehow its still pretty distressing
         t.add_done_callback(
             lambda: self._tab_requeue_tasks.add(
                 _utils.create_task_log_error(
@@ -500,68 +240,26 @@
         _logger.info(f"Posted task ending for {args['full_path'].name}")
         return t
 
-<<<<<<< HEAD
     ### API ###
+
+    class FigureGenerator(TypedDict):
+        fig: Required[_fig_tools.Figurish]
+        path: NotRequired[None | str | Path]
+        opts: NotRequired[_fig_tools.LayoutOpts, None]
 
     # also write_fig_from_dict
     async def write_fig_from_object(
         self,
-        generator,  # what should we accept here
+        generator: FigureGenerator,  # what should we accept here
         *,
         cancel_on_error=False,
     ) -> None:
         """Temp."""
-        main_task = asyncio.current_task()
-        self._main_render_coroutines.add(main_task)
-=======
-    async def write_fig(  # noqa: PLR0913, PLR0912, C901 (too many args, complexity)
-        self,
-        fig: _fig_tools.Figurish,
-        path: str | Path | None = None,
-        opts: _fig_tools.LayoutOpts | None = None,
-        *,
-        topojson: str | None = None,
-        error_log: None | list[ErrorEntry] = None,
-        profiler: None | list = None,
-    ):
-        """
-        Call the plotly renderer via javascript on first available tab.
-
-        Args:
-            fig: the plotly figure or an iterable of plotly figures
-            path: the path to write the images to. if its a directory, we will try to
-                generate a name. If the path contains an extension,
-                "path/to/my_image.png", that extension will be the format used if not
-                overridden in `opts`. If you pass a complete path (filename), for
-                multiple figures, you will overwrite every previous figure.
-            opts: dictionary describing format, width, height, and scale of image
-            topojson: a link ??? TODO
-            error_log: a supplied list, will be populated with `ErrorEntry`s
-                       which can be converted to strings. Note, this is for
-                       collections errors that have to do with plotly. They will
-                       not be thrown. Lower level errors (kaleido, choreographer)
-                       will still be thrown. If not passed, all errors raise.
-            profiler: a supplied dictionary to collect stats about the operation
-                      about tabs, runtimes, etc.
-
-        """
-        if error_log is not None:
-            _logger.info("Using error log.")
-        if profiler is not None:
-            _logger.info("Using profiler.")
-
-        if _is_figurish(fig) or not isinstance(fig, Iterable):
-            fig = [fig]
-        else:
-            _logger.debug(f"Is iterable {type(fig)}")
-
         if main_task := asyncio.current_task():
-            self._main_tasks.add(main_task)
->>>>>>> 88533f1b
+            self._main_render_coroutines.add(main_task)
         tasks = set()
 
         try:
-<<<<<<< HEAD
             async for args in _utils.ensure_async_iter(generator):
                 spec, full_path = build_fig_spec(
                     args.get("fig"),
@@ -571,64 +269,6 @@
                 topojson = args.get("topojson")
 
                 tab = await self._get_kaleido_tab()
-=======
-            if hasattr(fig, "__aiter__"):  # is async iterable
-                _logger.debug("Is async for")
-                async for f in fig:
-                    await _loop(f)
-            else:
-                _logger.debug("Is sync for")
-                for f in fig:
-                    await _loop(f)
-            _logger.debug("awaiting tasks")
-            await asyncio.gather(*tasks, return_exceptions=True)
-        except:
-            _logger.exception("Cleaning tasks after error.")
-            for task in tasks:
-                if not task.done():
-                    task.cancel()
-            raise
-        finally:
-            if main_task:
-                self._main_tasks.remove(main_task)
-
-    async def write_fig_from_object(  # noqa: C901 too complex
-        self,
-        generator: Iterable | AsyncIterable,
-        *,
-        error_log: None | list[ErrorEntry] = None,
-        profiler: None | list = None,
-    ):
-        """
-        Equal to `write_fig` but allows the user to generate all arguments.
-
-        Generator must yield dictionaries with keys:
-        - fig: the plotly figure
-        - path: (optional, string or pathlib.Path) the path
-        - opts: (optional) dictionary with:
-            - format (string)
-            - scale (number)
-            - height (number)
-            - and width (number)
-        - topojson: (optional) topojsons are used to customize choropleths
-
-        Generators are good because, if rendering many images, one doesn't need to
-        prerender them all. They can be rendered and yielded asynchronously.
-
-        While `write_fig` can also take generators, but only for the figure.
-        In this case, the generator will specify all render-related arguments.
-
-        Args:
-            generator: an iterable or generator which supplies a dictionary
-                       of arguments to pass to tab.write_fig.
-            error_log: A supplied list, will be populated with `ErrorEntry`s
-                       which can be converted to strings. Note, this is for
-                       collections errors that have to do with plotly. They will
-                       not be thrown. Lower level errors (kaleido, choreographer)
-                       will still be thrown.
-            profiler: A supplied dictionary, will be populated with information
-                      about tabs, runtimes, etc.
->>>>>>> 88533f1b
 
                 t = self._create_render_task(
                     tab,
@@ -637,13 +277,7 @@
                     topojson=topojson,
                 )
 
-<<<<<<< HEAD
                 tasks.add(t)
-=======
-        if main_task := asyncio.current_task():
-            self._main_tasks.add(main_task)
-        tasks = set()
->>>>>>> 88533f1b
 
             await asyncio.gather(*tasks, return_exceptions=not cancel_on_error)
 
@@ -651,8 +285,8 @@
             for task in tasks:
                 if not task.done():
                     task.cancel()
-<<<<<<< HEAD
-            self._main_render_coroutines.remove(main_task)
+            if main_task:
+                self._main_render_coroutines.remove(main_task)
             # return errors?
 
     async def write_fig(
@@ -664,7 +298,7 @@
         topojson=None,
     ) -> None:
         """Temp."""
-        if _is_figurish(fig) or not isinstance(fig, Iterable):
+        if _is_figurish(fig) or not isinstance(fig, (Iterable, AsyncIterable)):
             fig = [fig]
         else:
             _logger.debug(f"Is iterable {type(fig)}")
@@ -680,10 +314,4 @@
 
         return await self.write_fig_from_object(
             generator=_temp_generator(),
-        )
-=======
-            raise
-        finally:
-            if main_task:
-                self._main_tasks.remove(main_task)
->>>>>>> 88533f1b
+        )