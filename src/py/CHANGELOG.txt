v1.0.0rc6
- All force_cdn to not use plotly install's js
<<<<<<< HEAD
- Add kaleido.calc_fig to return bytes
- Add calc_fig[_sync], write_fig_sync, and write_fig_from_object_sync to kaleido
=======
>>>>>>> 030d6a91
v1.0.0rc5
- Fix bug by which plotly's internal JS was ignored
- Adds testing for page generators<|MERGE_RESOLUTION|>--- conflicted
+++ resolved
@@ -1,10 +1,8 @@
+v1.0.0rc7
+- Add kaleido.calc_fig to return bytes
+- Add calc_fig[_sync], write_fig_sync, and write_fig_from_object_sync to kaleido
 v1.0.0rc6
 - All force_cdn to not use plotly install's js
-<<<<<<< HEAD
-- Add kaleido.calc_fig to return bytes
-- Add calc_fig[_sync], write_fig_sync, and write_fig_from_object_sync to kaleido
-=======
->>>>>>> 030d6a91
 v1.0.0rc5
 - Fix bug by which plotly's internal JS was ignored
 - Adds testing for page generators