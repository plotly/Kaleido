v1.0.0rc10
<<<<<<< HEAD
- Allow user to pass Figure-like dicts
- Fix bug by which calc fig rejected plotly figures
=======
- Fix bug bywhich calc fig rejected plotly figures
>>>>>>> 6940ffbe
- Improve testing
v1.0.0rc9
- Fix v1.0.0rc7 for logic reversal (was conditional error)
v1.0.0rc8
- Add kaleido.calc_fig to return bytes, not write file automatically
- Add calc_fig[_sync], write_fig_sync, and write_fig_from_object_sync to kaleido API
v1.0.0rc7
- Use new choreo is_isolated() to improve platform support (snap /tmp sandboxing)
v1.0.0rc6
- Allow PageGenerator(force_cdn=True) to not use plotly.py's installed js
v1.0.0rc5
- Fix bug by which plotly.py's internal js was always ignored
- Adds testing for PageGenerator<|MERGE_RESOLUTION|>--- conflicted
+++ resolved
@@ -1,10 +1,6 @@
 v1.0.0rc10
-<<<<<<< HEAD
 - Allow user to pass Figure-like dicts
 - Fix bug by which calc fig rejected plotly figures
-=======
-- Fix bug bywhich calc fig rejected plotly figures
->>>>>>> 6940ffbe
 - Improve testing
 v1.0.0rc9
 - Fix v1.0.0rc7 for logic reversal (was conditional error)
