--- conflicted
+++ resolved
@@ -7,13 +7,8 @@
 </div>
 
 # Overview
-<<<<<<< HEAD
-
-Kaleido is a cross-platform Python library for generating static images (e.g. png, svg, pdf, etc.) for Plotly.js, to be used by Plotly.py.
-=======
 Kaleido is a cross-platform Python library for generating static images
 (e.g. png, svg, pdf, etc.) for Plotly.js, to be used by Plotly.py.
->>>>>>> 992a307b
 
 ## Installation
 
@@ -113,7 +108,7 @@
 
 ### Page Customization
 
-Plotly figures are rendered in Chrome before being exported. The HTML of the page on which the Figure is rendered contains scripts that determine how the Figure is rendered. For example, by default if Plotly.py is installed, Kaleido uses the Plotly.js version included with Plotly.py in the HTML template. 
+Plotly figures are rendered in Chrome before being exported. The HTML of the page on which the Figure is rendered contains scripts that determine how the Figure is rendered. For example, by default if Plotly.py is installed, Kaleido uses the Plotly.js version included with Plotly.py in the HTML template.
 
 You can customize the specific scripts used in the HTML using the `page` parameter on the `kaleido.Kaleido` class, or through the `kopts` parameter in shortcut functions like `kaleido.write_fig`, `kaleido.write_fig_sync`, `kaleido.calc_fig`, etc.
 
@@ -124,7 +119,6 @@
 import plotly.graph_objects as go
 import pathlib
 
-<<<<<<< HEAD
 fig = go.Figure(data=[go.Scatter(y=[1, 3, 2])])
 kaleido.write_fig_sync(fig, path="figure.png", kopts=dict(page_generator=pathlib.Path("<path-to-template>")))
 ```
@@ -143,11 +137,11 @@
 
 #### PageGenerator
 
-The `kaleido.PageGenerator` class allows you to customize the HTML of the page where the Plotly figure is rendered before it is exported. 
+The `kaleido.PageGenerator` class allows you to customize the HTML of the page where the Plotly figure is rendered before it is exported.
 
 `kaleido.PageGenerator` accepts the following arguments and builds a HTML template using the values provided.
 
-- **`plotly`** (str): URL to the Plotly.js script. Default uses Plotly.js included with the installed Plotly.py version. 
+- **`plotly`** (str): URL to the Plotly.js script. Default uses Plotly.js included with the installed Plotly.py version.
 - **`mathjax`** (str or bool): URL to MathJax script, or `False` to disable
 - **`others`** (list): Additional script URLs to include (strings or `(url, encoding)` tuples)
 - **`force_cdn`** (bool): Force CDN usage instead of local Plotly (default: `False`)
@@ -165,7 +159,7 @@
 kaleido.write_fig_sync(fig, path="my_graph.png", kopts={"page_generator": custom_page})
 ```
 
-A page generator can also be used on the `kaleido.Kaleido` class by passing it to the `page_generator` parameter. 
+A page generator can also be used on the `kaleido.Kaleido` class by passing it to the `page_generator` parameter.
 
 ```python
 import kaleido
@@ -175,17 +169,4 @@
 
 async with kaleido.Kaleido(page_generator=kaleido.PageGenerator(plotly="https://cdn.plot.ly/plotly-2.0.0.min.js")) as k:
   await k.write_fig(fig, path="my_graph.png", opts={"format":"jpg"})
-=======
-The `page` argument takes a `kaleido.PageGenerator()` to customize versions.
-Normally, kaleido looks for an installed plotly as uses that version. You can pass
-`kaleido.PageGenerator(force_cdn=True)` to force use of a CDN version of plotly (the
-default if plotly is not installed).
-
-```
-my_page = kaleido.PageGenerator(
-  plotly="A fully qualified link to plotly (https:// or file://)",
-  mathjax=False # no mathjax, or another fully quality link
-  others=["a list of other script links to include"]
-)
->>>>>>> 992a307b
 ```