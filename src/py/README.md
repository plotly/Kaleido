--- conflicted
+++ resolved
@@ -1,3 +1,4 @@
+# Kaleido
 
 <div align="center">
   <a href="https://dash.plotly.com/project-maintenance">
@@ -6,8 +7,12 @@
   </a>
 </div>
 
-<<<<<<< HEAD
-# Pre-Launch Kaleido v1.0.0
+## Overview
+
+Kaleido is a cross-platform Python library for generating static images (e.g. png, svg, pdf, etc.) 
+for Plotly.js, to be used by Plotly.py.
+
+## Pre-Launch Kaleido v1.0.0
 
 Kaleido allows you to convert plotly figures to images.
 Kaleido v1 is currently available as a release candidate.
@@ -38,10 +43,6 @@
   See the Quickstart section below for more details on usage for v1.
 
 Note: Kaleido v1 works with Plotly v6.1.0 and later.
-=======
-# Overview
-Kaleido is a cross-platform Python library for generating static images (e.g. png, svg, pdf, etc.) for Plotly.js, to be used by Plotly.py.
->>>>>>> 99820ae4
 
 ## Installation
 
@@ -62,21 +63,6 @@
 ```python
 import kaleido
 kaleido.get_chrome_sync()
-```
-
-## Migrating from v0 to v1
-
-Kaleido v1 introduces a new API. If you're currently using v0, you'll need to make changes to your code and environment where you are running Kaleido.
-
-- If using Kaleido v1 with Plotly.py, you will need to install Plotly.py v6.1.1 or later.
-- Chrome is no longer included with Kaleido. Kaleido will look for an existing Chrome installation, but also provides commands for installing Chrome. If you don't have Chrome, you'll need to install it. See the installation section above for instructions.
-- If your code uses Kaleido directly: `kaleido.scopes.plotly` has been removed in v1. Kaleido v1 provides `write_fig` and `write_fig_sync` for exporting Plotly figures.
-```
-from kaleido import write_fig_sync
-import plotly.graph_objects as go
-
-fig = go.Figure(data=[go.Scatter(y=[1, 3, 2])])
-kaleido.write_fig_sync(fig, path="figure.png")
 ```
 
 ## Development guide
@@ -138,4 +124,4 @@
   mathjax=False # no mathjax, or another fully quality link
   others=["a list of other script links to include"]
 )
-```
+```