--- conflicted
+++ resolved
@@ -107,13 +107,8 @@
 
         :return: list of flags
         """
-<<<<<<< HEAD
-        proc_args = [executable_path, self.scope_name]
+        proc_args = [self.executable_path(), self.scope_name]
         for k in self._scope_flags:
-=======
-        proc_args = [self.executable_path(), self.scope_name]
-        for k in self._chromium_flags + self._scope_flags:
->>>>>>> 812acf42
             v = getattr(self, k)
             if v is True:
                 flag = '--' + k.replace("_", "-")
@@ -142,7 +137,7 @@
                 self._std_error.write(val)
             else:
                 # Due to concurrency the process may be killed while this loop is still running
-                # in this case break the loop 
+                # in this case break the loop
                 return
 
     def _ensure_kaleido(self):
